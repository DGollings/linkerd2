package injector

import (
	"context"
	"crypto/tls"
	"encoding/json"
	"fmt"
	"io/ioutil"
	"net/http"

	"github.com/linkerd/linkerd2/pkg/k8s"
	pkgTls "github.com/linkerd/linkerd2/pkg/tls"
	"k8s.io/client-go/kubernetes"
)

// WebhookServer is the webhook's HTTP server. It has an embedded webhook which
// mutate all the requests.
type WebhookServer struct {
	*http.Server
	*Webhook
}

// NewWebhookServer returns a new instance of the WebhookServer.
func NewWebhookServer(client kubernetes.Interface, resources *WebhookResources, addr, controllerNamespace string, noInitContainer bool, rootCA *pkgTls.CA) (*WebhookServer, error) {
	c, err := tlsConfig(rootCA, controllerNamespace)
	if err != nil {
		return nil, err
	}

	server := &http.Server{
		Addr:      addr,
		TLSConfig: c,
	}

	webhook, err := NewWebhook(client, resources, controllerNamespace, noInitContainer)
	if err != nil {
		return nil, err
	}

	ws := &WebhookServer{server, webhook}
	ws.Handler = http.HandlerFunc(ws.serve)
	return ws, nil
}

func (w *WebhookServer) serve(res http.ResponseWriter, req *http.Request) {
	var (
		data []byte
		err  error
	)
	if req.Body != nil {
		data, err = ioutil.ReadAll(req.Body)
		if err != nil {
			http.Error(res, err.Error(), http.StatusInternalServerError)
			return
		}
	}

	if len(data) == 0 {
		return
	}

	response := w.Mutate(data)
	responseJSON, err := json.Marshal(response)
	if err != nil {
		http.Error(res, err.Error(), http.StatusInternalServerError)
		return
	}

	if _, err := res.Write(responseJSON); err != nil {
		http.Error(res, err.Error(), http.StatusInternalServerError)
		return
	}
}

// Shutdown initiates a graceful shutdown of the underlying HTTP server.
func (w *WebhookServer) Shutdown() error {
	return w.Server.Shutdown(context.Background())
}

func tlsConfig(ca *pkgTls.CA, controllerNamespace string) (*tls.Config, error) {
	tlsIdentity := k8s.TLSIdentity{
		Name:                "linkerd-proxy-injector",
		Kind:                k8s.Service,
		Namespace:           controllerNamespace,
		ControllerNamespace: controllerNamespace,
	}
	dnsName := tlsIdentity.ToDNSName()
<<<<<<< HEAD

	leaf, err := ca.GenerateEndEntity(dnsName)
	if err != nil {
		return nil, fmt.Errorf("Failed to generate end entity for %s: %s", dnsName, err)
	}

	c := &tls.Config{
		Certificates: []tls.Certificate{
			tls.Certificate{
				Certificate: leaf.Crt.EncodeTrustChainDER(),
				Leaf:        leaf.Certificate,
				PrivateKey:  leaf.PrivateKey,
			},
		},
	}
	return c, nil
=======
	cred, err := rootCA.GenerateEndEntityCred(dnsName)
	if err != nil {
		return nil, err
	}

	certPEM := cred.EncodeCertificateAndTrustChainPEM()
	log.Debugf("PEM-encoded certificate: %s\n", certPEM)

	keyPEM, err := cred.EncodePrivateKeyPEM()
	if err != nil {
		return nil, err
	}

	cert, err := tls.X509KeyPair([]byte(certPEM), []byte(keyPEM))
	if err != nil {
		return nil, err
	}

	return &tls.Config{
		Certificates: []tls.Certificate{cert},
	}, nil
>>>>>>> 3488569f
}<|MERGE_RESOLUTION|>--- conflicted
+++ resolved
@@ -4,12 +4,12 @@
 	"context"
 	"crypto/tls"
 	"encoding/json"
-	"fmt"
 	"io/ioutil"
 	"net/http"
 
 	"github.com/linkerd/linkerd2/pkg/k8s"
 	pkgTls "github.com/linkerd/linkerd2/pkg/tls"
+	log "github.com/sirupsen/logrus"
 	"k8s.io/client-go/kubernetes"
 )
 
@@ -85,37 +85,14 @@
 		ControllerNamespace: controllerNamespace,
 	}
 	dnsName := tlsIdentity.ToDNSName()
-<<<<<<< HEAD
-
-	leaf, err := ca.GenerateEndEntity(dnsName)
-	if err != nil {
-		return nil, fmt.Errorf("Failed to generate end entity for %s: %s", dnsName, err)
-	}
-
-	c := &tls.Config{
-		Certificates: []tls.Certificate{
-			tls.Certificate{
-				Certificate: leaf.Crt.EncodeTrustChainDER(),
-				Leaf:        leaf.Certificate,
-				PrivateKey:  leaf.PrivateKey,
-			},
-		},
-	}
-	return c, nil
-=======
-	cred, err := rootCA.GenerateEndEntityCred(dnsName)
+	cred, err := ca.GenerateEndEntityCred(dnsName)
 	if err != nil {
 		return nil, err
 	}
 
-	certPEM := cred.EncodeCertificateAndTrustChainPEM()
+	keyPEM := cred.EncodePrivateKeyPEM()
+	certPEM := cred.EncodePEM()
 	log.Debugf("PEM-encoded certificate: %s\n", certPEM)
-
-	keyPEM, err := cred.EncodePrivateKeyPEM()
-	if err != nil {
-		return nil, err
-	}
-
 	cert, err := tls.X509KeyPair([]byte(certPEM), []byte(keyPEM))
 	if err != nil {
 		return nil, err
@@ -124,5 +101,4 @@
 	return &tls.Config{
 		Certificates: []tls.Certificate{cert},
 	}, nil
->>>>>>> 3488569f
 }